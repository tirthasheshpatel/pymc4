--- conflicted
+++ resolved
@@ -211,21 +211,10 @@
     """Test the covariance functions present in COV_FUNCS list"""
     attr_name = get_cov_func[0]
     kwargs = get_cov_func[1].copy()
-<<<<<<< HEAD
     test_points, expected_matrix, _, feature_ndims, KernelClass = build_class_and_get_test_points(
         attr_name, kwargs
     )
     kernel = KernelClass(**kwargs, feature_ndims=feature_ndims)
-=======
-    (
-        test_points,
-        expected_matrix,
-        _,
-        feature_ndims,
-        KernelClass,
-    ) = build_class_and_get_test_points(attr_name, kwargs)
-    kernel = KernelClass(**kwargs, feature_ndims=feature_ndims, ARD=False)
->>>>>>> 42642efd
     cov = kernel(*test_points).numpy()
     assert cov.dtype == expected_matrix.dtype
     assert cov.shape == expected_matrix.shape
@@ -236,21 +225,10 @@
     """Test the `evaluate_kernel` method of covariance functions"""
     attr_name = get_cov_func[0]
     kwargs = get_cov_func[1].copy()
-<<<<<<< HEAD
     test_points, _, expected_point, feature_ndims, KernelClass = build_class_and_get_test_points(
         attr_name, kwargs
     )
     kernel = KernelClass(**kwargs, feature_ndims=feature_ndims)
-=======
-    (
-        test_points,
-        _,
-        expected_point,
-        feature_ndims,
-        KernelClass,
-    ) = build_class_and_get_test_points(attr_name, kwargs)
-    kernel = KernelClass(**kwargs, feature_ndims=feature_ndims, ARD=False)
->>>>>>> 42642efd
     try:
         point = kernel.evaluate_kernel(*test_points).numpy()
     except NotImplementedError:
